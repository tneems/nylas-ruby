# Nilas REST API Ruby bindings

## Installation

Add this line to your application's Gemfile:

    gem 'inbox'

And then execute:

    bundle

You don't need to use this repo unless you're planning to modify the gem. If you just want to use the Inbox SDK with Ruby bindings, you should run:

    gem install inbox


##Requirements

- Ruby 1.8.7 or above. (Ruby 1.8.6 may work if you load ActiveSupport.)

- rest-client, json


## Example Rails App

A small example Rails app is included in the `example` directory. You can run the sample app to see how an authentication flow might be implemented. 

`cd example`

`RESTCLIENT_LOG=stdout rails s`

*Note that you will need to replace the Inbox App ID and Secret in `config/environments/development.rb` to use the sample app.*

## Usage

### App ID and Secret

Before you can interact with the Inbox API, you need to register for the Nilas Developer Program at [https://www.nilas.com/](https://www.nilas.com/). After you've created a developer account, you can create a new application to generate an App ID / Secret pair.

Generally, you should store your App ID and Secret into environment variables to avoid adding them to source control. That said, in the example project and code snippets below, the values were added to `config/environments/development.rb` for convenience.


### Authentication

The Nilas REST API uses server-side (three-legged) OAuth, and the Ruby gem provides convenience methods that simplify the OAuth process. For more information about authenticating with Nilas, visit the [Developer Documentation](https://www.nilas.com/docs/gettingstarted-hosted#authenticating).

**Step 1: Redirect the user to Nilas:**

```ruby
require 'inbox'

def login
  inbox = Inbox::API.new(config.inbox_app_id, config.inbox_app_secret, nil)
  # The email address of the user you want to authenticate
  user_email = 'ben@nilas.com'

  # This URL must be registered with your application in the developer portal
  callback_url = url_for(:action => 'login_callback')

  redirect_to inbox.url_for_authentication(callback_url, user_email)
end
```

**Step 2: Handle the Authentication Response:**

```ruby
def login_callback
  inbox = Inbox::API.new(config.inbox_app_id, config.inbox_app_secret, nil)
  inbox_token = inbox.token_for_code(params[:code])

  # Save the inbox_token to the current session, save it to the user model, etc.
end
```

### Managing Billing

If you're using the open-source version of the Nilas Sync Engine or have fewer than 10 accounts associated with your developer app, you don't need to worry about billing. However, if you've requested production access to the Sync Engine, you are billed monthly based on the number of email accounts you've connected to Inbox. You can choose to start accounts in "trial" state and sync slowly at a rate of one message per minute so users can try out your app. If you use trial mode, you need to upgrade accounts (and start paying for them) within 30 days or they will automatically expire. You may wish to upgrade accounts earlier to dramatically speed up the mail sync progress depending on your app's needs.

**Starting an Account in Trial Mode**

When you're redirecting the user to Nilas to authenticate with their email provider,
pass the additional `trial: true` option to start their account in trial mode.

```ruby
  redirect_to inbox.url_for_authentication(callback_url, user_email, {trial: true})
```

**Upgrading an Account**

```ruby
  inbox = Inbox::API.new(config.inbox_app_id, config.inbox_app_secret, nil)
  account = inbox.accounts.find(account_id)
  inbox.upgrade_account!
```

**Cancelling an Account**

```ruby
  inbox = Inbox::API.new(config.inbox_app_id, config.inbox_app_secret, nil)
  account = inbox.accounts.find(account_id)
  inbox.downgrade_account!

  # Your Inbox API token will be revoked, you will not be charged
```

### Account Status

````ruby
  # Query the status of every account linked to the app
  inbox = Inbox::API.new(config.inbox_app_id, config.inbox_app_secret, inbox_token)
  accounts = inbox.accounts
  accounts.each { |a| [a.account_id, a.sync_state] } # Available fields are: account_id, sync_state, trial, trial_expires, billing_state and namespace_id. See lib/account.rb for more details.
```

### Fetching Namespaces

```ruby
inbox = Inbox::API.new(config.inbox_app_id, config.inbox_app_secret, inbox_token)

# Get the first namespace
namespace = inbox.namespaces.first

# Print out the email address and provider (Gmail, Exchange)
puts namespace.email_address
puts namespace.provider
```


### Fetching Threads

```ruby
# Fetch the first thread
thread = namespace.threads.first

# Fetch a specific thread
thread = namespace.threads.find('ac123acd123ef123')

# List all threads tagged `inbox`
# (paginating 50 at a time until no more are returned.)
namespace.threads.where(:tag => 'inbox').each do |thread|
  puts thread.subject
end

# List the 5 most recent unread threads
namespace.threads.where(:tag => 'unread').range(0,4).each do |thread|
  puts thread.subject
end

# List all threads with 'ben@nilas.com'
namespace.threads.where(:any_email => 'ben@nilas.com').each do |thread|
  puts thread.subject
end

# Collect all threads with 'ben@nilas.com' into an array.
# Note: for large numbers of threads, this is not advised.
<<<<<<< HEAD
threads = namespace.threads.where(:any_email => 'ben@nilas.com').all
=======
threads = namespace.threads.where(:any_email => 'ben@inboxapp.com').all

# Get number of all threads
count = namespace.threads.count

# Get number of threads with 'ben@inboxapp.com'
count = namespace.threads.where(:any_email => 'ben@inboxapp.com').count
>>>>>>> c865153e
```


### Working with Threads

```ruby
# List thread participants
thread.participants.each do |participant|
  puts participant['email']
end

# Mark as read
thread.mark_as_read!

# Archive
thread.archive!

# Add or remove arbitrary tags
tagsToAdd = ['inbox', 'cfa1233ef123acd12']
tagsToRemove = []
thread.update_tags!(tagsToAdd, tagsToRemove)

# List messages
thread.messages.each do |message|
  puts message.subject
end
```


### Working with Files

```ruby
# List files
namespace.files.each do |file|
  puts file.filename
end

# Create a new file
file = namespace.files.build(:file => File.new("./public/favicon.ico", 'rb'))
file.save!
```

### Working with Messages, Contacts, etc.

Each of the primary collections (contacts, messages, etc.) behave the same way as `threads`. For example, finding messages with a filter is similar to finding threads:

```ruby
messages = namespace.messages.where(:to => 'ben@nilas.com`).all
```

The `where` method accepts a hash of filters, as documented in the [Inbox Filters Documentation](https://www.nilas.com/docs/api#filters). 

### Getting the raw contents of a message

It's possible to access the unprocessed contents of a message using the raw method:

```ruby
raw_contents = message.raw.rfc2822
```


### Creating and Sending Drafts

```ruby
# Create a new draft
draft = namespace.drafts.build(
  :to => [{:name => 'Ben Gotow', :email => 'ben@nilas.com'}],
  :subject => "Sent by Ruby",
  :body => "Hi there!<strong>This is HTML</strong>"
)

# Modify attributes as necessary
draft.cc = [{:name => 'Michael', :email => 'mg@nilas.com'}]

# Add the file we uploaded as an attachment
draft.attach(file)

# Save the draft
draft.save!

# Send the draft. This method returns immediately and queues the message
# with Inbox for delivery through the user's SMTP gateway.
draft.send!
```

### Creating an event

````ruby
# Every event is attached to a calendar -- get the id of the first calendar
calendar_id = inbox.namespaces.first.calendars.first.id
new_event = inbox.namespaces.first.events.build(:calendar_id => calendar_id, :title => 'Coffee?')

# Modify attributes as necessary
new_event.location = "L'excelsior"

# Dates are expressed by the Inbox API as UTC timestamps
new_event.when = {:start_time => 1407542195, :end_time => 1407543195}

# Persist the event --- it's automatically synced back to the Google or Exchange calendar
new_event.save!
```

## Open-Source Sync Engine

The [Nilas Sync Engine](http://github.com/inboxapp/inbox) is open-source, and you can also use the Ruby gem with the open-source API. Since the open-source API provides no authentication or security, connecting to it is simple. When you instantiate the Inbox object, provide nil for the App ID, App Secret, and API Token, and pass the fully-qualified address to your copy of the sync engine:

```ruby
require 'inbox'
inbox = Inbox::API.new(nil, nil, nil, 'http://localhost:5555/')
```


## Contributing

We'd love your help making the Nilas ruby gem better. Join the Google Group for project updates and feature discussion. We also hang out in `#nilas` on [irc.freenode.net](http://irc.freenode.net), or you can email [support@nilas.com](mailto:support@nilas.com).

Please sign the [Contributor License Agreement](https://www.nilas.com/cla.html) before submitting pull requests. (It's similar to other projects, like NodeJS or Meteor.)

Tests can be run with:

    rspec spec


## Deployment

The Nilas ruby gem uses [Jeweler](https://github.com/technicalpickles/jeweler) for release management. Jeweler should be installed automatically when you call `bundle`, and extends `rake` to include a few more commands. When you're ready to release a new version, edit `lib/version.rb` and then build:

    rake build

Test your new version (found in `pkg/`) locally, and then release with:

    rake release

If it's your first time updating the ruby gem, you may be prompted for the username/password for rubygems.org. Members of the Nilas team can find that by doing `fetch-password rubygems`.<|MERGE_RESOLUTION|>--- conflicted
+++ resolved
@@ -152,19 +152,15 @@
   puts thread.subject
 end
 
+# Get number of all threads
+count = namespace.threads.count
+
+# Get number of threads with 'ben@inboxapp.com'
+count = namespace.threads.where(:any_email => 'ben@inboxapp.com').count
+
 # Collect all threads with 'ben@nilas.com' into an array.
 # Note: for large numbers of threads, this is not advised.
-<<<<<<< HEAD
 threads = namespace.threads.where(:any_email => 'ben@nilas.com').all
-=======
-threads = namespace.threads.where(:any_email => 'ben@inboxapp.com').all
-
-# Get number of all threads
-count = namespace.threads.count
-
-# Get number of threads with 'ben@inboxapp.com'
-count = namespace.threads.where(:any_email => 'ben@inboxapp.com').count
->>>>>>> c865153e
 ```
 
 
