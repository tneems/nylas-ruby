# frozen_string_literal: true

require "spec_helper"

# This spec is the only one that should have any webmock stuff going on, everything else should use the
# FakeAPI to see what requests were made and what they included.
describe Nylas::API do
<<<<<<< HEAD
  describe "#exchange_code_for_token" do
    it "retrieves oauth token with code" do
      client = Nylas::HttpClient.new(app_id: "fake-app", app_secret: "fake-secret")
      data = {
        "client_id" => "fake-app",
        "client_secret" => "fake-secret",
        "grant_type" => "authorization_code",
        "code" => "fake-code"
      }
      allow(client).to receive(:execute).with(method: :post, path: "/oauth/token", payload: data)
                                        .and_return(access_token: "fake-token")
      api = described_class.new(client: client)
      expect(api.exchange_code_for_token("fake-code")).to eql("fake-token")
=======
  describe "#contact_groups" do
    it "returns Nylas::Collection for contact groups" do
      client = instance_double("Nylas::HttpClient")
      api = described_class.new(client: client)

      result = api.contact_groups

      expect(result).to be_a(Nylas::Collection)
>>>>>>> 9f541cfd
    end
  end

  describe "#current_account" do
    it "retrieves the account for the current OAuth Access Token" do
      client = Nylas::HttpClient.new(app_id: "not-real", app_secret: "also-not-real",
                                     access_token: "seriously-unreal")
      allow(client).to receive(:execute).with(method: :get, path: "/account").and_return(id: 1234)
      api = described_class.new(client: client)
      expect(api.current_account.id).to eql("1234")
    end

    it "raises an exception if there is not an access token set" do
      client = Nylas::HttpClient.new(app_id: "not-real", app_secret: "also-not-real")
      allow(client).to receive(:execute).with(method: :get, path: "/account").and_return(id: 1234)
      api = described_class.new(client: client)
      expect { api.current_account.id }.to raise_error Nylas::NoAuthToken,
                                                       "No access token was provided and the " \
                                                       "current_account method requires one"
    end

    it "sets X-Nylas-Client-Id header" do
      client = Nylas::HttpClient.new(app_id: "not-real", app_secret: "also-not-real")
      expect(client.default_headers).to include("X-Nylas-Client-Id" => "not-real")
    end
  end

  describe "#execute" do
    it "builds the URL based upon the api_server it was initialized with"
    it "adds the nylas headers to the request"
    it "allows you to add more headers"
    it "raises the appropriate exceptions based on the status code it gets back"
    it "includes the passed in query params in the URL"
    it "appropriately sends a string payload as a string"
    it "sends a hash payload as a string of JSON"
    it "yields the response body, request and result to a block and returns the blocks result"
    it "returns the response body if no block is given"
  end
end<|MERGE_RESOLUTION|>--- conflicted
+++ resolved
@@ -5,7 +5,6 @@
 # This spec is the only one that should have any webmock stuff going on, everything else should use the
 # FakeAPI to see what requests were made and what they included.
 describe Nylas::API do
-<<<<<<< HEAD
   describe "#exchange_code_for_token" do
     it "retrieves oauth token with code" do
       client = Nylas::HttpClient.new(app_id: "fake-app", app_secret: "fake-secret")
@@ -19,7 +18,9 @@
                                         .and_return(access_token: "fake-token")
       api = described_class.new(client: client)
       expect(api.exchange_code_for_token("fake-code")).to eql("fake-token")
-=======
+    end
+  end
+
   describe "#contact_groups" do
     it "returns Nylas::Collection for contact groups" do
       client = instance_double("Nylas::HttpClient")
@@ -28,7 +29,6 @@
       result = api.contact_groups
 
       expect(result).to be_a(Nylas::Collection)
->>>>>>> 9f541cfd
     end
   end
 
